// SPDX-License-Identifier: Unlicensed
pragma solidity 0.8.22;

import {console2} from "forge-std/console2.sol";
import {EnumerableSet} from "@openzeppelin/contracts/utils/structs/EnumerableSet.sol";
import {FixedPointMathLib} from "solmate/utils/FixedPointMathLib.sol";
import {IERC20} from "cozy-safety-module-shared/interfaces/IERC20.sol";
import {RewardsManager} from "../../../src/RewardsManager.sol";
import {StakePool, RewardPool} from "../../../src/lib/structs/Pools.sol";
import {PreviewClaimableRewards, PreviewClaimableRewardsData} from "../../../src/lib/structs/Rewards.sol";
import {IRewardsManager} from "../../../src/interfaces/IRewardsManager.sol";
import {TestBase} from "../../utils/TestBase.sol";

contract RewardsManagerHandler is TestBase {
  using FixedPointMathLib for uint256;
  using EnumerableSet for EnumerableSet.AddressSet;

  uint64 constant SECONDS_IN_A_YEAR = 365 * 24 * 60 * 60;
  address public constant DEFAULT_ADDRESS = address(0xc0ffee);

  address pauser;
  address owner;

  IRewardsManager public rewardsManager;

  uint256 numStakePools;
  uint256 numRewardPools;

  mapping(string => uint256) public calls;
  mapping(string => uint256) public invalidCalls;

  address public currentActor;

  EnumerableSet.AddressSet internal actors;

  EnumerableSet.AddressSet internal actorsWithRewardDeposits;

  EnumerableSet.AddressSet internal actorsWithStakes;

  uint16 public currentStakePoolId;

  uint16 public currentRewardPoolId;

  uint256 public currentTimestamp;

  uint256 totalTimeAdvanced;

  uint256 public totalCalls;

  // -------- Ghost Variables --------

  mapping(uint16 stakePoolId_ => GhostStakePool stakePool_) public ghost_stakePoolCumulative;
  mapping(uint16 rewardPoolId_ => GhostRewardPool rewardPool_) public ghost_rewardPoolCumulative;

  mapping(address actor_ => mapping(uint16 stakePoolId_ => uint256 actorStakeCount_)) public ghost_actorStakeCount;
  mapping(address actor_ => mapping(uint16 rewardPoolId_ => uint256 actorRewardDepositCount_)) public
    ghost_actorRewardDepositCount;

  mapping(IERC20 asset_ => uint256 amount_) public ghost_rewardsClaimed;

  // -------- Structs --------

  struct GhostStakePool {
    uint256 totalAssetAmount;
    uint256 stakeAssetAmount;
    uint256 unstakeAssetAmount;
  }

  struct GhostRewardPool {
    uint256 totalAssetAmount;
    uint256 depositSharesAmount;
    uint256 redeemSharesAmount;
    uint256 redeemAssetAmount;
  }

  // -------- Constructor --------

  constructor(
    IRewardsManager rewardsManager_,
    uint256 numStakePools_,
    uint256 numRewardPools_,
    uint256 currentTimestamp_
  ) {
    rewardsManager = rewardsManager_;
    numStakePools = numStakePools_;
    numRewardPools = numRewardPools_;
    // TODO: pauser = rewardsManager_.pauser();
    owner = rewardsManager_.owner();
    currentTimestamp = currentTimestamp_;

    vm.label(address(rewardsManager), "rewardsManager");
  }

  // --------------------------------------
  // -------- Functions under test --------
  // --------------------------------------
  function depositRewardAssets(uint256 assetAmount_, uint256 seed_)
    public
    virtual
    createActor
    createActorWithRewardDeposits
    useValidRewardPoolId(seed_)
    countCall("depositRewardAssets")
    advanceTime(seed_)
    returns (address actor_)
  {
    _depositRewardAssets(assetAmount_, "depositRewardAssets");

    return currentActor;
  }

  function depositRewardAssetsWithExistingActor(uint256 assetAmount_, uint256 seed_)
    public
    virtual
    useActor(seed_)
    useValidRewardPoolId(seed_)
    countCall("depositRewardAssetsWithExistingActor")
    advanceTime(seed_)
    returns (address actor_)
  {
    _depositRewardAssets(assetAmount_, "depositRewardAssetsWithExistingActor");

    return currentActor;
  }

  function depositRewardAssetsWithoutTransfer(uint256 assetAmount_, uint256 seed_)
    public
    virtual
    createActor
    createActorWithRewardDeposits
    useValidRewardPoolId(seed_)
    countCall("depositRewardAssetsWithoutTransfer")
    advanceTime(seed_)
    returns (address actor_)
  {
    _depositRewardAssetsWithoutTransfer(assetAmount_, "depositRewardAssetsWithoutTransfer");

    return currentActor;
  }

  function depositRewardAssetsWithoutTransferWithExistingActor(uint256 assetAmount_, uint256 seed_)
    public
    virtual
    useActor(seed_)
    useValidRewardPoolId(seed_)
    countCall("depositRewardAssetsWithoutTransferWithExistingActor")
    advanceTime(seed_)
    returns (address actor_)
  {
    _depositRewardAssetsWithoutTransfer(assetAmount_, "depositRewardAssetsWithoutTransferWithExistingActor");

    return currentActor;
  }

  function stake(uint256 assetAmount_, uint256 seed_)
    public
    virtual
    createActor
    createActorWithStakes
    useValidStakePoolId(seed_)
    countCall("stake")
    advanceTime(seed_)
    returns (address actor_)
  {
    _stake(assetAmount_, "stake");

    return currentActor;
  }

  function stakeWithExistingActor(uint256 assetAmount_, uint256 seed_)
    public
    virtual
    useActor(seed_)
    useValidStakePoolId(seed_)
    countCall("stakeWithExistingActor")
    advanceTime(seed_)
    returns (address actor_)
  {
    _stake(assetAmount_, "stakeWithExistingActor");

    return currentActor;
  }

  function stakeWithoutTransfer(uint256 assetAmount_, uint256 seed_)
    public
    virtual
    createActor
    createActorWithStakes
    useValidStakePoolId(seed_)
    countCall("stakeWithoutTransfer")
    advanceTime(seed_)
    returns (address actor_)
  {
    _stakeWithoutTransfer(assetAmount_, "stakeWithoutTransfer");

    return currentActor;
  }

  function stakeWithoutTransferWithExistingActor(uint256 assetAmount_, uint256 seed_)
    public
    virtual
    useActor(seed_)
    useValidStakePoolId(seed_)
    countCall("stakeWithoutTransferWithExistingActor")
    advanceTime(seed_)
    returns (address actor_)
  {
    _stakeWithoutTransfer(assetAmount_, "stakeWithoutTransferWithExistingActor");

    return currentActor;
  }

  function redeemUndrippedRewards(uint256 depositTokenRedeemAmount_, address receiver_, uint256 seed_)
    public
    virtual
    useActorWithRewardDeposits(seed_)
    countCall("redeemUndrippedRewards")
    advanceTime(seed_)
  {
    IERC20 depositToken_ = getRewardPool(rewardsManager, currentRewardPoolId).depositReceiptToken;
    uint256 actorDepositTokenBalance_ = depositToken_.balanceOf(currentActor);
    if (actorDepositTokenBalance_ == 0) {
      invalidCalls["redeemUndrippedRewards"] += 1;
      return;
    }

    depositTokenRedeemAmount_ = bound(depositTokenRedeemAmount_, 1, actorDepositTokenBalance_);
    vm.startPrank(currentActor);
    depositToken_.approve(address(rewardsManager), depositTokenRedeemAmount_);
    uint256 assetAmount_ =
      rewardsManager.redeemUndrippedRewards(currentRewardPoolId, depositTokenRedeemAmount_, receiver_, currentActor);
    vm.stopPrank();

    ghost_rewardPoolCumulative[currentRewardPoolId].redeemAssetAmount += assetAmount_;
    ghost_rewardPoolCumulative[currentRewardPoolId].redeemSharesAmount += depositTokenRedeemAmount_;

    if (depositTokenRedeemAmount_ == actorDepositTokenBalance_) actorsWithRewardDeposits.remove(currentActor);
  }

  function unstake(address receiver_, uint256 seed_)
    public
    virtual
    useActorWithStakes(seed_)
    countCall("unstake")
    advanceTime(seed_)
    returns (uint256 stkTokenUnstakeAmount_)
  {
    IERC20 stkToken_ = getStakePool(rewardsManager, currentStakePoolId).stkReceiptToken;
    uint256 actorStkTokenBalance_ = stkToken_.balanceOf(currentActor);
    if (actorStkTokenBalance_ == 0) {
      invalidCalls["unstake"] += 1;
      return 0;
    }

    _incrementGhostRewardsToBeClaimed(currentStakePoolId, currentActor);

    stkTokenUnstakeAmount_ = bound(_randomUint256(), 1, actorStkTokenBalance_);
    vm.startPrank(currentActor);
    stkToken_.approve(address(rewardsManager), stkTokenUnstakeAmount_);
    rewardsManager.unstake(currentStakePoolId, stkTokenUnstakeAmount_, receiver_, currentActor);
    vm.stopPrank();

    if (stkTokenUnstakeAmount_ == actorStkTokenBalance_) actorsWithStakes.remove(currentActor);
    ghost_stakePoolCumulative[currentStakePoolId].unstakeAssetAmount += stkTokenUnstakeAmount_;
  }

  function dripRewards(uint256 seed_) public virtual countCall("dripRewards") advanceTime(seed_) {
    rewardsManager.dripRewards();
  }

  function dripRewardPool(uint256 seed_)
    public
    virtual
    countCall("dripRewardPool")
    useValidRewardPoolId(seed_)
    advanceTime(seed_)
  {
    rewardsManager.dripRewardPool(currentRewardPoolId);
  }

  function stkTokenTransfer(uint64 stkTokenTransferAmount_, address to_, uint256 seed_)
    public
    virtual
    useActorWithStakes(seed_)
    countCall("stkTokenTransfer")
    advanceTime(seed_)
    returns (address actor_, uint256 amount_)
  {
    IERC20 stkToken_ = getStakePool(rewardsManager, currentStakePoolId).stkReceiptToken;
    uint256 actorStkTokenBalance_ = stkToken_.balanceOf(currentActor);
    if (actorStkTokenBalance_ == 0) {
      invalidCalls["stkTokenTransfer"] += 1;
      return (currentActor, 0);
    }

    uint256 boundedStkTokenTransferAmount_ = bound(uint256(stkTokenTransferAmount_), 0, actorStkTokenBalance_);

    vm.startPrank(currentActor);
    // This will call `updateUserRewardsForStkTokenTransfer` in the RewardsManager.
    stkToken_.transfer(to_, boundedStkTokenTransferAmount_);
    vm.stopPrank();

    if (boundedStkTokenTransferAmount_ == actorStkTokenBalance_) actorsWithStakes.remove(currentActor);

    return (currentActor, boundedStkTokenTransferAmount_);
  }

  function updateUserRewardsForStkTokenTransfer(address from_, address to_, uint256 seed_)
    public
    virtual
    useValidStakePoolId(seed_)
    countCall("updateUserRewardsForStkTokenTransfer")
    advanceTime(seed_)
  {
    IERC20 stkToken_ = getStakePool(rewardsManager, currentStakePoolId).stkReceiptToken;

    vm.prank(address(stkToken_));
    rewardsManager.updateUserRewardsForStkTokenTransfer(from_, to_);
  }

  function claimRewards(address receiver_, uint256 seed_)
    public
    useActorWithStakes(seed_)
    countCall("claimRewards")
    advanceTime(seed_)
    returns (address actor_)
  {
    IERC20 stkToken_ = getStakePool(rewardsManager, currentStakePoolId).stkReceiptToken;
    uint256 actorStkTokenBalance_ = stkToken_.balanceOf(currentActor);
    if (actorStkTokenBalance_ == 0) {
      invalidCalls["claimRewards"] += 1;
      return currentActor;
    }

    _incrementGhostRewardsToBeClaimed(currentStakePoolId, currentActor);

    vm.startPrank(currentActor);
    rewardsManager.claimRewards(currentStakePoolId, receiver_);
    vm.stopPrank();

    return currentActor;
  }

  function _incrementGhostRewardsToBeClaimed(uint16 currentStakePool_, address currentActor_) public {
    uint16[] memory stakePoolIds_ = new uint16[](1);
    stakePoolIds_[0] = currentStakePool_;
    PreviewClaimableRewards[] memory reservePoolClaimableRewards_ =
      rewardsManager.previewClaimableRewards(stakePoolIds_, currentActor_);

    for (uint16 j = 0; j < numRewardPools; j++) {
      PreviewClaimableRewardsData memory rewardPoolClaimableRewards_ =
        reservePoolClaimableRewards_[0].claimableRewardsData[j];
      ghost_rewardsClaimed[rewardPoolClaimableRewards_.asset] += rewardPoolClaimableRewards_.amount;
    }
  }

  /*
  TODO:
  function pause(uint256 seed_) public virtual countCall("pause") advanceTime(seed_) {
    if (safetyModule.safetyModuleState() == SafetyModuleState.PAUSED) {
      invalidCalls["pause"] += 1;
      return;
    }
    vm.prank(pauser);
    safetyModule.pause();
  }

  function unpause(uint256 seed_) public virtual countCall("unpause") advanceTime(seed_) {
    if (safetyModule.safetyModuleState() != SafetyModuleState.PAUSED) {
      invalidCalls["unpause"] += 1;
      return;
    }
    vm.prank(owner);
    safetyModule.unpause();
  }
  */

  // ----------------------------------
  // -------- Helper functions --------
  // ----------------------------------

  function callSummary() public view virtual {
    console2.log("Call summary:");
    console2.log("----------------------------------------------------------------------------");
    console2.log("Total Calls: ", totalCalls);
    console2.log("Total Time Advanced: ", totalTimeAdvanced);
    console2.log("----------------------------------------------------------------------------");
    console2.log("Calls:");
    console2.log("");
    console2.log("depositRewardAssets", calls["depositRewardAssets"]);
    console2.log("depositRewardAssetsWithExistingActor", calls["depositRewardAssetsWithExistingActor"]);
    console2.log("depositRewardAssetsWithoutTransfer", calls["depositRewardAssetsWithoutTransfer"]);
    console2.log(
      "depositRewardAssetsWithoutTransferWithExistingActor",
      calls["depositRewardAssetsWithoutTransferWithExistingActor"]
    );
    console2.log("stake", calls["stake"]);
    console2.log("stakeWithExistingActor", calls["stakeWithExistingActor"]);
    console2.log("stakeWithoutTransfer", calls["stakeWithoutTransfer"]);
    console2.log("stakeWithoutTransferWithExistingActor", calls["stakeWithoutTransferWithExistingActor"]);
    console2.log("unstake", calls["unstake"]);
    console2.log("dripRewards", calls["dripRewards"]);
    console2.log("dripRewardPool", calls["dripRewardPool"]);
    console2.log("claimRewards", calls["claimRewards"]);
    console2.log("stkTokenTransfer", calls["stkTokenTransfer"]);
    console2.log("updateUserRewardsForStkTokenTransfer", calls["updateUserRewardsForStkTokenTransfer"]);
    console2.log("redeemUndrippedRewards", calls["redeemUndrippedRewards"]);
    console2.log("pause", calls["pause"]);
    console2.log("unpause", calls["unpause"]);
    console2.log("----------------------------------------------------------------------------");
    console2.log("Invalid calls:");
    console2.log("");
    console2.log("depositRewardAssets", invalidCalls["depositRewardAssets"]);
    console2.log("depositRewardAssetsWithExistingActor", invalidCalls["depositRewardAssetsWithExistingActor"]);
    console2.log("depositRewardAssetsWithoutTransfer", invalidCalls["depositRewardAssetsWithoutTransfer"]);
    console2.log(
      "depositRewardAssetsWithoutTransferWithExistingActor",
      invalidCalls["depositRewardAssetsWithoutTransferWithExistingActor"]
    );
    console2.log("stake", invalidCalls["stake"]);
    console2.log("stakeWithExistingActor", invalidCalls["stakeWithExistingActor"]);
    console2.log("stakeWithoutTransfer", invalidCalls["stakeWithoutTransfer"]);
    console2.log("stakeWithoutTransferWithExistingActor", invalidCalls["stakeWithoutTransferWithExistingActor"]);
    console2.log("unstake", invalidCalls["unstake"]);
    console2.log("dripRewards", invalidCalls["dripRewards"]);
    console2.log("dripRewardPool", invalidCalls["dripRewardPool"]);
    console2.log("claimRewards", invalidCalls["claimRewards"]);
    console2.log("stkTokenTransfer", invalidCalls["stkTokenTransfer"]);
    console2.log("updateUserRewardsForStkTokenTransfer", invalidCalls["updateUserRewardsForStkTokenTransfer"]);
    console2.log("redeemUndrippedRewards", invalidCalls["redeemUndrippedRewards"]);
    console2.log("pause", invalidCalls["pause"]);
    console2.log("unpause", invalidCalls["unpause"]);
  }

  function depositRewardAssetsWithExistingActorWithoutCountingCall(uint256 assets_) external returns (address) {
    uint256 invalidCallsBefore_ = invalidCalls["depositRewardAssetsWithExistingActor"];

    address actor_ = depositRewardAssetsWithExistingActor(assets_, _randomUint256());

    calls["depositRewardAssetsWithExistingActor"] -= 1; // depositWithExistingActor increments by 1.
    if (invalidCallsBefore_ < invalidCalls["depositRewardAssetsWithExistingActor"]) {
      invalidCalls["depositRewardAssetsWithExistingActor"] -= 1;
    }

    return actor_;
  }

  function depositRewardAssetsWithExistingActorWithoutCountingCall(uint8 rewardPoolId_, uint256 assets_, address actor_)
    external
    returns (address)
  {
    uint256 invalidCallsBefore_ = invalidCalls["depositRewardAssetsWithExistingActor"];

    currentRewardPoolId = rewardPoolId_;
    currentActor = actor_;

    _depositRewardAssets(assets_, "depositRewardAssetsWithExistingActor");

    // _depositReserveAssets increments invalidCalls by 1 if the rewards manager is paused.
    if (invalidCallsBefore_ < invalidCalls["depositRewardAssetsWithExistingActor"]) {
      invalidCalls["depositRewardAssetsWithExistingActor"] -= 1;
    }

    return currentActor;
  }

  function boundDepositAssetAmount(uint256 assetAmount_) public pure returns (uint256) {
    return bound(assetAmount_, 0.0001e6, type(uint72).max);
  }

  function pickValidRewardPoolId(uint256 seed_) public view returns (uint8) {
    return uint8(bound(seed_, 0, numRewardPools - 1));
  }

  function pickActor(uint256 seed_) public view returns (address) {
    uint256 numActors_ = actors.length();
    return numActors_ == 0 ? DEFAULT_ADDRESS : actors.at(seed_ % numActors_);
  }

  function _depositRewardAssets(uint256 assetAmount_, string memory callName_) internal {
    assetAmount_ = boundDepositAssetAmount(assetAmount_);
    IERC20 asset_ = getRewardPool(rewardsManager, currentRewardPoolId).asset;
    deal(address(asset_), currentActor, asset_.balanceOf(currentActor) + assetAmount_, true);

    vm.startPrank(currentActor);
    asset_.approve(address(rewardsManager), assetAmount_);
    uint256 shares_ = rewardsManager.depositRewardAssets(currentRewardPoolId, assetAmount_, currentActor, currentActor);
    vm.stopPrank();

    ghost_rewardPoolCumulative[currentRewardPoolId].totalAssetAmount += assetAmount_;
    ghost_rewardPoolCumulative[currentRewardPoolId].depositSharesAmount += shares_;

    ghost_actorRewardDepositCount[currentActor][currentRewardPoolId] += 1;
  }

  function _depositRewardAssetsWithoutTransfer(uint256 assetAmount_, string memory callName_) internal {
    assetAmount_ = boundDepositAssetAmount(assetAmount_);
    IERC20 asset_ = getRewardPool(rewardsManager, currentRewardPoolId).asset;
    _simulateTransferToRewardsManager(asset_, assetAmount_);

    vm.startPrank(currentActor);
    uint256 shares_ = rewardsManager.depositRewardAssetsWithoutTransfer(currentRewardPoolId, assetAmount_, currentActor);
    vm.stopPrank();

    ghost_rewardPoolCumulative[currentRewardPoolId].totalAssetAmount += assetAmount_;
    ghost_rewardPoolCumulative[currentRewardPoolId].depositSharesAmount += shares_;

    ghost_actorRewardDepositCount[currentActor][currentRewardPoolId] += 1;
  }

  function _stake(uint256 assetAmount_, string memory callName_) internal {
    assetAmount_ = boundDepositAssetAmount(assetAmount_);
    IERC20 asset_ = getStakePool(rewardsManager, currentStakePoolId).asset;
    deal(address(asset_), currentActor, asset_.balanceOf(currentActor) + assetAmount_, true);

    vm.startPrank(currentActor);
    asset_.approve(address(rewardsManager), assetAmount_);
    rewardsManager.stake(currentStakePoolId, assetAmount_, currentActor, currentActor);
    vm.stopPrank();

    ghost_stakePoolCumulative[currentStakePoolId].stakeAssetAmount += assetAmount_;
    ghost_stakePoolCumulative[currentStakePoolId].totalAssetAmount += assetAmount_;

    ghost_actorStakeCount[currentActor][currentStakePoolId] += 1;
  }

  function _stakeWithoutTransfer(uint256 assetAmount_, string memory callName_) internal {
    assetAmount_ = boundDepositAssetAmount(assetAmount_);
    IERC20 asset_ = getStakePool(rewardsManager, currentStakePoolId).asset;
    _simulateTransferToRewardsManager(asset_, assetAmount_);

    vm.startPrank(currentActor);
    rewardsManager.stakeWithoutTransfer(currentStakePoolId, assetAmount_, currentActor);
    vm.stopPrank();

    ghost_stakePoolCumulative[currentStakePoolId].stakeAssetAmount += assetAmount_;
    ghost_stakePoolCumulative[currentStakePoolId].totalAssetAmount += assetAmount_;

    ghost_actorStakeCount[currentActor][currentStakePoolId] += 1;
  }

  function _simulateTransferToRewardsManager(IERC20 asset_, uint256 assets_) internal {
    // Simulate transfer of assets to the rewards manager.
    deal(address(asset_), address(rewardsManager), asset_.balanceOf(address(rewardsManager)) + assets_, true);
  }

  function _createValidRandomAddress(address addr_) internal view returns (address) {
    if (addr_ == address(rewardsManager)) return _randomAddress();
    for (uint256 i = 0; i < numStakePools; i++) {
      for (uint256 j = 0; j < numRewardPools; j++) {
        if (addr_ == address(getStakePool(IRewardsManager(address(rewardsManager)), i).stkReceiptToken)) {
          return _randomAddress();
        }
        if (addr_ == address(getRewardPool(IRewardsManager(address(rewardsManager)), j).depositReceiptToken)) {
          return _randomAddress();
        }
      }
    }
    return addr_;
  }

  // ----------------------------------
  // -------- Helper modifiers --------
  // ----------------------------------

  modifier advanceTime(uint256 byAmount_) {
    vm.warp(currentTimestamp);
    byAmount_ = uint64(bound(byAmount_, 1, SECONDS_IN_A_YEAR));
    skip(byAmount_);
    currentTimestamp += byAmount_;
    totalTimeAdvanced += byAmount_;
    _;
  }

  modifier createActor() {
    address actor_ = _createValidRandomAddress(msg.sender);
    currentActor = actor_;
    actors.add(currentActor);
    _;
  }

  modifier createActorWithRewardDeposits() {
    actorsWithRewardDeposits.add(currentActor);
    _;
  }

  modifier createActorWithStakes() {
    actorsWithStakes.add(currentActor);
    _;
  }

  modifier countCall(string memory key_) {
    totalCalls++;
    calls[key_]++;
    _;
  }

  modifier useValidStakePoolId(uint256 seed_) {
    currentStakePoolId = uint16(bound(seed_, 0, numStakePools - 1));
    _;
  }

  modifier useValidRewardPoolId(uint256 seed_) {
    currentRewardPoolId = pickValidRewardPoolId(seed_);
    _;
  }

  modifier useActor(uint256 actorIndexSeed_) {
<<<<<<< HEAD
    currentActor = getActor(actorIndexSeed_);
=======
    currentActor = pickActor(actorIndexSeed_);
>>>>>>> b3c1cb9d
    _;
  }

  modifier useActorWithRewardDeposits(uint256 seed_) {
    currentActor = getActorWithRewardDeposits(seed_);
    currentRewardPoolId = getRewardPoolIdForActorWithRewardDeposits(seed_, currentActor);
    _;
  }

  modifier useActorWithStakes(uint256 seed_) {
    currentActor = getActorWithStake(seed_);
    currentStakePoolId = getStakePoolIdForActorWithStake(seed_, currentActor);
    _;
  }

  modifier warpToCurrentTimestamp() {
    vm.warp(currentTimestamp);
    _;
  }

  // ----------------------------------
  // ------- AddressSet helpers -------
  // ----------------------------------
  function getActor(uint256 actorIndexSeed_) public view returns (address) {
    uint256 numActors_ = actors.length();
    return numActors_ == 0 ? DEFAULT_ADDRESS : actors.at(actorIndexSeed_ % numActors_);
  }

  function getActorWithRewardDeposits(uint256 actorIndexSeed_) public view returns (address) {
    uint256 numActorsWithRewardDeposits_ = actorsWithRewardDeposits.length();
    return numActorsWithRewardDeposits_ == 0
      ? DEFAULT_ADDRESS
      : actorsWithRewardDeposits.at(actorIndexSeed_ % numActorsWithRewardDeposits_);
  }

  function getActorWithStake(uint256 actorIndexSeed_) public view returns (address) {
    uint256 numActorsWithStakes_ = actorsWithStakes.length();
    return numActorsWithStakes_ == 0 ? DEFAULT_ADDRESS : actorsWithStakes.at(actorIndexSeed_ % numActorsWithStakes_);
  }

  function getActorsWithStakes() external view returns (address[] memory) {
    return actorsWithStakes.values();
  }

  function getActorsWithRewardDeposits() external view returns (address[] memory) {
    return actorsWithRewardDeposits.values();
  }

  function getStakePoolIdForActorWithStake(uint256 seed_, address actor_) public view returns (uint16) {
    uint16 initIndex_ = uint16(_randomUint256FromSeed(seed_) % numStakePools);
    uint16 indicesVisited_ = 0;

    // Iterate through stake pools to find the first pool with a stake deposit count for the current actor.
    for (uint16 i = initIndex_; indicesVisited_ < numStakePools; i = uint16((i + 1) % numStakePools)) {
      if (ghost_actorStakeCount[actor_][i] > 0) return i;
      indicesVisited_++;
    }

    // If no stake pool with a stake deposit count was found, return the random initial index.
    return initIndex_;
  }

  function getRewardPoolIdForActorWithRewardDeposits(uint256 seed_, address actor_) public view returns (uint16) {
    uint16 initIndex_ = uint16(_randomUint256FromSeed(seed_) % numRewardPools);
    uint16 indicesVisited_ = 0;

    // Iterate through reward pools to find the first pool with a positive reward deposit count for the current actor
    for (uint16 i = initIndex_; indicesVisited_ < numRewardPools; i = uint16((i + 1) % numRewardPools)) {
      if (ghost_actorRewardDepositCount[actor_][i] > 0) return i;
      indicesVisited_++;
    }

    // If no reward pool with a reward deposit count was found, return the random initial index.
    return initIndex_;
  }

  function getActorRewardsToBeClaimed(uint16 stakePoolId_, address actor_)
    public
    view
    returns (PreviewClaimableRewards[] memory reservePoolClaimableRewards_)
  {
    uint16[] memory stakePoolIds_ = new uint16[](1);
    stakePoolIds_[0] = stakePoolId_;
    reservePoolClaimableRewards_ = rewardsManager.previewClaimableRewards(stakePoolIds_, actor_);
  }
}<|MERGE_RESOLUTION|>--- conflicted
+++ resolved
@@ -606,11 +606,7 @@
   }
 
   modifier useActor(uint256 actorIndexSeed_) {
-<<<<<<< HEAD
     currentActor = getActor(actorIndexSeed_);
-=======
-    currentActor = pickActor(actorIndexSeed_);
->>>>>>> b3c1cb9d
     _;
   }
 
