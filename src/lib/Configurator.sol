--- conflicted
+++ resolved
@@ -11,11 +11,7 @@
 abstract contract Configurator is RewardsManagerCommon, Governable {
   /// @notice Execute config update to the rewards manager.
   /// @param stakePoolConfigs_ The array of new stake pool configs, sorted by associated stake pool ID. The array
-<<<<<<< HEAD
-  /// may also include config for new stake pools.
-=======
   /// may also include config for new stake pools, which must be sorted by underlying asset address.
->>>>>>> 2f4ce5af
   /// @param rewardPoolConfigs_  The array of new reward pool configs, sorted by associated reward pool ID. The array
   /// may also include config for new reward pools.
   function updateConfigs(StakePoolConfig[] calldata stakePoolConfigs_, RewardPoolConfig[] calldata rewardPoolConfigs_)
