// SPDX-License-Identifier: UNLICENSED
pragma solidity 0.8.22;

import {IERC20} from "cozy-safety-module-shared/interfaces/IERC20.sol";
import {IReceiptToken} from "cozy-safety-module-shared/interfaces/IReceiptToken.sol";
import {IReceiptTokenFactory} from "cozy-safety-module-shared/interfaces/IReceiptTokenFactory.sol";
import {RewardsManagerState} from "./RewardsManagerStates.sol";
import {ICozyManager} from "../interfaces/ICozyManager.sol";
import {AssetPool, StakePool, IdLookup, RewardPool} from "./structs/Pools.sol";
import {UserRewardsData, ClaimableRewardsData} from "./structs/Rewards.sol";

abstract contract RewardsManagerBaseStorage {
  /// @notice Address of the Cozy protocol manager.
  ICozyManager public immutable cozyManager;

  /// @notice Address of the receipt token factory.
  IReceiptTokenFactory public immutable receiptTokenFactory;

  /// @notice The reward manager's stake pools.
  /// @dev Stake pool index in this array is its ID.
  StakePool[] public stakePools;

  /// @notice The reward manager's reward pools.
  /// @dev Reward pool index in this array is its ID.
  RewardPool[] public rewardPools;

  /// @notice Maps an asset to its asset pool.
  /// @dev Used for doing aggregate accounting of stake/reward assets.
  mapping(IERC20 asset_ => AssetPool assetPool_) public assetPools;

  /// @notice Maps a stake pool id to an reward pool id to claimable rewards data.
  mapping(uint16 => mapping(uint16 => ClaimableRewardsData)) public claimableRewards;

  /// @notice Maps a stake pool id to a user address to an array of user rewards data.
  mapping(uint16 => mapping(address => UserRewardsData[])) public userRewards;

  /// @notice Maps a stake receipt token to an index lookup for its stake pool id.
  /// @dev Used for authorization check when transferring stkReceiptTokens.
  mapping(IReceiptToken stkReceiptToken_ => IdLookup stakePoolId_) public stkReceiptTokenToStakePoolIds;

  /// @notice Maps an asset to an index lookup for its stake pool id.
  /// @dev Used for checking that new stake pools have unique underlying assets in config updates.
  mapping(IERC20 asset_ => IdLookup stakePoolId_) public assetToStakePoolIds;

<<<<<<< HEAD
  /// @dev True if the rewards manager has been initialized.
  bool public initialized;

  /// @dev The state of this rewards manager.
=======
  /// @notice The state of this rewards manager.
>>>>>>> be9e253c
  RewardsManagerState public rewardsManagerState;

  /// @notice The max number of stake pools allowed per rewards manager.
  uint8 public immutable allowedStakePools;

  /// @notice The max number of reward pools allowed per rewards manager.
  uint8 public immutable allowedRewardPools;
}<|MERGE_RESOLUTION|>--- conflicted
+++ resolved
@@ -42,14 +42,10 @@
   /// @dev Used for checking that new stake pools have unique underlying assets in config updates.
   mapping(IERC20 asset_ => IdLookup stakePoolId_) public assetToStakePoolIds;
 
-<<<<<<< HEAD
   /// @dev True if the rewards manager has been initialized.
   bool public initialized;
 
-  /// @dev The state of this rewards manager.
-=======
   /// @notice The state of this rewards manager.
->>>>>>> be9e253c
   RewardsManagerState public rewardsManagerState;
 
   /// @notice The max number of stake pools allowed per rewards manager.
