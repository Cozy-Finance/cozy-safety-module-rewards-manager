--- conflicted
+++ resolved
@@ -23,14 +23,7 @@
   Staker,
   StateChanger
 {
-<<<<<<< HEAD
-  /// @dev Thrown if the contract is already initialized.
-=======
-  /// @notice Tracks if the rewards manager has been initialized.
-  bool public initialized;
-
   /// @notice Thrown if the rewards manager is already initialized.
->>>>>>> be9e253c
   error Initialized();
 
   /// @param cozyManager_ The Cozy protocol manager.
